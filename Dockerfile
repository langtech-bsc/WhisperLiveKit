--- conflicted
+++ resolved
@@ -99,10 +99,7 @@
 ENTRYPOINT ["whisperlivekit-server", "--host", "0.0.0.0"]
 
 # Default args
-<<<<<<< HEAD
-=======
 # CMD ["--model", "projecte-aina/faster-whisper-large-v3-tiny-caesar", \
->>>>>>> 266c2365
 CMD ["--model", "large-v2", \
      "--language", "ca", \
      "--model_cascaded_translation", "projecte-aina/aina-translator-ca-en", \
