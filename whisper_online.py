--- conflicted
+++ resolved
@@ -4,12 +4,7 @@
 import librosa
 from functools import lru_cache
 import time
-<<<<<<< HEAD
-import datetime
-=======
 import logging
-
->>>>>>> 84a99957
 
 import io
 import soundfile as sf
@@ -347,11 +342,6 @@
             self.transcript_buffer.last_commited_time = self.buffer_time_offset
 
         self.commited = []
-<<<<<<< HEAD
-        self.last_chunked_at = 0
-
-=======
->>>>>>> 84a99957
 
     def insert_audio_chunk(self, audio):
         self.audio_buffer = np.append(self.audio_buffer, audio)
@@ -507,12 +497,8 @@
         """
         o = self.transcript_buffer.complete()
         f = self.to_flush(o)
-<<<<<<< HEAD
-        print("last, noncommited:",f,file=self.logfile)
+        logger.debug(f"last, noncommited: {f}")
         self.buffer_time_offset += len(self.audio_buffer)/16000
-=======
-        logger.debug(f"last, noncommited: {f}")
->>>>>>> 84a99957
         return f
 
 
